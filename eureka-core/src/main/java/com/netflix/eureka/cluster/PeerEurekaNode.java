--- conflicted
+++ resolved
@@ -83,11 +83,12 @@
     private final TaskDispatcher<String, ReplicationTask> nonBatchingDispatcher;
 
     public PeerEurekaNode(PeerAwareInstanceRegistry registry, String targetHost, String serviceUrl, HttpReplicationClient replicationClient, EurekaServerConfig config) {
-        this(registry, targetHost, serviceUrl, replicationClient, config, RETRY_SLEEP_TIME_MS, SERVER_UNAVAILABLE_SLEEP_TIME_MS);
+        this(registry, targetHost, serviceUrl, replicationClient, config, BATCH_SIZE, MAX_BATCHING_DELAY_MS, RETRY_SLEEP_TIME_MS, SERVER_UNAVAILABLE_SLEEP_TIME_MS);
     }
 
     /* For testing */ PeerEurekaNode(PeerAwareInstanceRegistry registry, String targetHost, String serviceUrl,
                                      HttpReplicationClient replicationClient, EurekaServerConfig config,
+                                     int batchSize, long maxBatchingDelayMs,
                                      long retrySleepTimeMs, long serverUnavailableSleepTimeMs) {
         this.registry = registry;
         this.targetHost = targetHost;
@@ -102,9 +103,9 @@
         this.batchingDispatcher = TaskDispatchers.createBatchingTaskDispatcher(
                 batcherName,
                 config.getMaxElementsInPeerReplicationPool(),
-                BATCH_SIZE,
+                batchSize,
                 config.getMaxThreadsForPeerReplication(),
-                MAX_BATCHING_DELAY_MS,
+                maxBatchingDelayMs,
                 serverUnavailableSleepTimeMs,
                 retrySleepTimeMs,
                 taskProcessor
@@ -119,7 +120,6 @@
                 taskProcessor
         );
     }
-
 
     /**
      * Sends the registration information of {@link InstanceInfo} receiving by
@@ -346,17 +346,8 @@
      * Shuts down all resources used for peer replication.
      */
     public void shutDown() {
-<<<<<<< HEAD
         batchingDispatcher.shutdown();
         nonBatchingDispatcher.shutdown();
-=======
-        heartBeatProcessor.shutdown();
-        registerProcessor.shutdown();
-        cancelProcessor.shutdown();
-        statusProcessor.shutdown();
-        asgStatusProcessor.shutdown();
-        replicationClient.shutdown();
->>>>>>> 1837e045
     }
 
     /**
